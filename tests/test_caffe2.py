from __future__ import absolute_import
from __future__ import division
from __future__ import print_function
from __future__ import unicode_literals

from tensorboardX import SummaryWriter
import unittest

# try:
import numpy as np
import caffe2.python.brew as brew
import caffe2.python.cnn as cnn
import caffe2.python.core as core
import caffe2.python.model_helper as model_helper
from caffe2.proto import caffe2_pb2
from caffe2.python import workspace
import tensorboardX.caffe2_graph as tb

class Caffe2Test(unittest.TestCase):
    def test_that_operators_gets_non_colliding_names(self):
        op = caffe2_pb2.OperatorDef()
        op.type = 'foo'
        op.input.extend(['foo'])
        tb._fill_missing_operator_names([op])
        self.assertEqual(op.input[0], 'foo')
        self.assertEqual(op.name, 'foo_1')

    def test_that_replacing_colons_gives_non_colliding_names(self):
        # .. and update shapes
        op = caffe2_pb2.OperatorDef()
        op.name = 'foo:0'
        op.input.extend(['foo:0', 'foo$0'])
        shapes = {'foo:0': [1]}
        blob_name_tracker = tb._get_blob_names([op])
        tb._replace_colons(shapes, blob_name_tracker, [op], '$')
        self.assertEqual(op.input[0], 'foo$0')
        self.assertEqual(op.input[1], 'foo$0_1')
        # Collision but blobs and op names are handled later by
        # _fill_missing_operator_names.
        self.assertEqual(op.name, 'foo$0')
        self.assertEqual(len(shapes), 1)
        self.assertEqual(shapes['foo$0'], [1])
        self.assertEqual(len(blob_name_tracker), 2)
        self.assertEqual(blob_name_tracker['foo$0'], 'foo:0')
        self.assertEqual(blob_name_tracker['foo$0_1'], 'foo$0')

    def test_that_adding_gradient_scope_does_no_fancy_renaming(self):
        # because it cannot create collisions
        op = caffe2_pb2.OperatorDef()
        op.name = 'foo_grad'
        op.input.extend(['foo_grad', 'foo_grad_1'])
        shapes = {'foo_grad': [1]}
        blob_name_tracker = tb._get_blob_names([op])
        tb._add_gradient_scope(shapes, blob_name_tracker, [op])
        self.assertEqual(op.input[0], 'GRADIENTS/foo_grad')
        self.assertEqual(op.input[1], 'GRADIENTS/foo_grad_1')
        self.assertEqual(op.name, 'GRADIENTS/foo_grad')
        self.assertEqual(len(shapes), 1)
        self.assertEqual(shapes['GRADIENTS/foo_grad'], [1])
        self.assertEqual(len(blob_name_tracker), 2)
        self.assertEqual(
            blob_name_tracker['GRADIENTS/foo_grad'], 'foo_grad')
        self.assertEqual(
            blob_name_tracker['GRADIENTS/foo_grad_1'], 'foo_grad_1')

    def test_that_auto_ssa_gives_non_colliding_names(self):
        op1 = caffe2_pb2.OperatorDef()
        op1.output.extend(['foo'])
        op2 = caffe2_pb2.OperatorDef()
        op2.input.extend(['foo'])
        op2.output.extend(['foo'])
        op2.output.extend(['foo_1'])
        shapes = {'foo': [1], 'foo_1': [2]}
        blob_name_tracker = tb._get_blob_names([op1, op2])
        tb._convert_to_ssa(shapes, blob_name_tracker, [op1, op2])
        self.assertEqual(op1.output[0], 'foo')
        self.assertEqual(op2.input[0], 'foo')
        self.assertEqual(op2.output[0], 'foo_1')
        # Unfortunate name but we do not parse original `_` for now.
        self.assertEqual(op2.output[1], 'foo_1_1')
        self.assertEqual(len(shapes), 3)
        self.assertEqual(shapes['foo'], [1])
        self.assertEqual(shapes['foo_1'], [1])
        self.assertEqual(shapes['foo_1_1'], [2])
        self.assertEqual(len(blob_name_tracker), 3)
        self.assertEqual(blob_name_tracker['foo'], 'foo')
        self.assertEqual(blob_name_tracker['foo_1'], 'foo')
        self.assertEqual(blob_name_tracker['foo_1_1'], 'foo_1')

    def test_renaming_tensorflow_style(self):
        # Construct some dummy operators here
        # NOTE: '_w', '_bn', etc without the postfix '_' are only renamed when
        # they are at the very end of the name.
        # Test that '_w', '_w_' are renamed to '/weight', '/weight_', resp.
        op1 = caffe2_pb2.OperatorDef()
        op1.input.extend(['foo_w'])
        op1.output.extend(['foo_w_2'])
        # Test that '_bn', '_bn_' are renamed to '/batchnorm', '/batchnorm_',
        # respectively.
        op2 = caffe2_pb2.OperatorDef()
        op2.input.extend(['foo_bn'])
        op2.output.extend(['foo_bn_2'])
        # Test that '_b', '_b_', are renamed to '/bias', '/bias_', resp.
        op3 = caffe2_pb2.OperatorDef()
        op3.input.extend(['foo_b'])
        op3.output.extend(['foo_b_2'])
        # Test that '_s', '_s_', are renamed to '/scale', '/scale_', resp.
        op4 = caffe2_pb2.OperatorDef()
        op4.input.extend(['foo_s'])
        op4.output.extend(['foo_s_2'])
        # Test that '_sum', '_sum_', are renamed to '/sum', '/sum_', resp.
        op5 = caffe2_pb2.OperatorDef()
        op5.input.extend(['foo_sum'])
        op5.output.extend(['foo_sum_2'])
        # Test that '_branch', '_branch_', are renamed to '/branch', '/branch_',
        # respectively. Multiple inputs/outputs are also tested in this case.
        op6 = caffe2_pb2.OperatorDef()
        op6.input.extend(['foo_branch'])
        op6.input.extend(['test_branch_2'])
        op6.output.extend(['foo_branch_3'])
        op6.output.extend(['test_branch4'])
        shapes = {
            'foo_w': [1], 'foo_w_2': [2], 'foo_bn': [3], 'foo_bn_2': [4],
            'foo_b': [5], 'foo_b_2': [6], 'foo_s': [7], 'foo_s_2': [8],
            'foo_sum': [9], 'foo_sum_2': [10], 'foo_branch': [11],
            'test_branch_2': [12], 'foo_branch_3': [13], 'test_branch4': [14],
        }
        ops = [op1, op2, op3, op4, op5, op6]
        blob_name_tracker = tb._get_blob_names(ops)
        tb._rename_tensorflow_style(shapes, blob_name_tracker, ops)
        # Testing that keys in blob name tracker were renamed correctly
        self.assertEqual(blob_name_tracker['foo/weight'], 'foo_w')
        self.assertEqual(blob_name_tracker['foo/weight_2'], 'foo_w_2')
        self.assertEqual(blob_name_tracker['foo/batchnorm'], 'foo_bn')
        self.assertEqual(blob_name_tracker['foo/batchnorm_2'], 'foo_bn_2')
        self.assertEqual(blob_name_tracker['foo/bias'], 'foo_b')
        self.assertEqual(blob_name_tracker['foo/bias_2'], 'foo_b_2')
        self.assertEqual(blob_name_tracker['foo/scale'], 'foo_s')
        self.assertEqual(blob_name_tracker['foo/scale_2'], 'foo_s_2')
        self.assertEqual(blob_name_tracker['foo/sum'], 'foo_sum')
        self.assertEqual(blob_name_tracker['foo/sum_2'], 'foo_sum_2')
        self.assertEqual(blob_name_tracker['foo/branch'], 'foo_branch')
        self.assertEqual(blob_name_tracker['test/branch_2'], 'test_branch_2')
        self.assertEqual(blob_name_tracker['foo/branch_3'], 'foo_branch_3')
        self.assertEqual(blob_name_tracker['test/branch4'], 'test_branch4')
        # Testing that keys in shapes were renamed correctly
        self.assertEqual(shapes['foo/weight'], [1])
        self.assertEqual(shapes['foo/batchnorm_2'], [4])
        self.assertEqual(shapes['foo/sum'], [9])
        self.assertEqual(shapes['test/branch_2'], [12])
        # Testing that the ops were renamed correctly
        self.assertEqual(op1.input[0], 'foo/weight')
        self.assertEqual(op1.output[0], 'foo/weight_2')
        self.assertEqual(op2.input[0], 'foo/batchnorm')
        self.assertEqual(op2.output[0], 'foo/batchnorm_2')
        self.assertEqual(op3.input[0], 'foo/bias')
        self.assertEqual(op3.output[0], 'foo/bias_2')
        self.assertEqual(op4.input[0], 'foo/scale')
        self.assertEqual(op4.output[0], 'foo/scale_2')
        self.assertEqual(op5.input[0], 'foo/sum')
        self.assertEqual(op5.output[0], 'foo/sum_2')
        self.assertEqual(op6.input[0], 'foo/branch')
        self.assertEqual(op6.input[1], 'test/branch_2')
        self.assertEqual(op6.output[0], 'foo/branch_3')
        self.assertEqual(op6.output[1], 'test/branch4')

    def test_filter_ops(self):
        op1 = caffe2_pb2.OperatorDef()
        op1.input.extend(['remove_this'])
        op1.output.extend(['random_output'])
        op2 = caffe2_pb2.OperatorDef()
        op2.input.extend(['leave_this'])
        op2.output.extend(['leave_this_also'])
        op3 = caffe2_pb2.OperatorDef()
        op3.input.extend(['random_input'])
        op3.output.extend(['remove_this_also'])

        def filter_fn(blob):
            # Filter all blobs with names containing 'remove'
            return 'remove' not in str(blob)

        op_set1 = [op1, op2, op3]
        op_set2 = [op1, op2, op3]

        # Test case for when perform_filter = True.
        result_ops1 = tb._filter_ops(op_set1, filter_fn, True)
        new_op1, new_op2 = result_ops1[0], result_ops1[1]
        # input named 'remove_this' should have been filtered
        self.assertEqual(len(new_op1.input), 0)
        self.assertEqual(new_op1.output, ['random_output'])
        self.assertEqual(new_op2.input, ['leave_this'])
        self.assertEqual(new_op2.output, ['leave_this_also'])
        # output named 'remove_this_also' should have been filtered as well.
        # This should have also removed op3 as the filter function excludes ops
        # with no outputs.
        self.assertEqual(len(result_ops1), 2)

        # Test case for when perform_filter = False. op_set2 should remain
        # unchanged.
        result_ops2 = tb._filter_ops(op_set2, filter_fn, False)
        self.assertEqual(result_ops2, op_set2)

    # Use show_simplified=False. This shows the original style of graph
    # visualization from caffe2.contrib.tensorboard.
    # TODO: Add test for show_simplified=True.
    def test_simple_cnnmodel(self):
        model = cnn.CNNModelHelper("NCHW", name="overfeat")
        workspace.FeedBlob("data", np.random.randn(1, 3, 64, 64).astype(np.float32))
        workspace.FeedBlob("label", np.random.randn(1, 1000).astype(np.int))
        with core.NameScope("conv1"):
            conv1 = model.Conv("data", "conv1", 3, 96, 11, stride=4)
            relu1 = model.Relu(conv1, conv1)
            pool1 = model.MaxPool(relu1, "pool1", kernel=2, stride=2)
        with core.NameScope("classifier"):
            fc = model.FC(pool1, "fc", 4096, 1000)
            pred = model.Softmax(fc, "pred")
            xent = model.LabelCrossEntropy([pred, "label"], "xent")
            loss = model.AveragedLoss(xent, "loss")
        model.net.RunAllOnMKL()
        model.param_init_net.RunAllOnMKL()
        model.AddGradientOperators([loss], skip=1)
        blob_name_tracker = {}
        graph = tb.model_to_graph_def(
            model,
            blob_name_tracker=blob_name_tracker,
            shapes={},
            show_simplified=False,
        )
        #self.assertEqual(
        #    blob_name_tracker['GRADIENTS/conv1/conv1_b_grad'],
        #    'conv1/conv1_b_grad',
        #)
        self.maxDiff = None
        # We can't guarantee the order in which they appear, so we sort
        # both before we compare them
        with open('tests/expect/caffe_overfeat.expect') as f:
            EXPECTED_CNN = f.read()
        sep = "node {"
        expected = "\n".join(sorted(
            sep + "\n  " + part.strip()
            for part in EXPECTED_CNN.strip().split(sep)
            if part.strip()
        ))
        actual = "\n".join(sorted(
            sep + "\n  " + part.strip()
            for part in str(graph).strip().split(sep)
            if part.strip()
        ))
#            self.assertMultiLineEqual(actual, expected)

<<<<<<< HEAD
    # cnn.CNNModelHelper is deprecated, so we also test with
    # model_helper.ModelHelper. The model used in this test is taken from the
    # Caffe2 MNIST tutorial. Also use show_simplified=False here.
    def test_simple_model(self):
        model = model_helper.ModelHelper(name="mnist")
        # how come those inputs don't break the forward pass =.=a
        workspace.FeedBlob("data", np.random.randn(1, 3, 64, 64).astype(np.float32))
        workspace.FeedBlob("label", np.random.randn(1, 1000).astype(np.int))

        with core.NameScope("conv1"):
            conv1 = brew.conv(model, "data", 'conv1', dim_in=1, dim_out=20, kernel=5)
            # Image size: 24 x 24 -> 12 x 12
            pool1 = brew.max_pool(model, conv1, 'pool1', kernel=2, stride=2)
            # Image size: 12 x 12 -> 8 x 8
            conv2 = brew.conv(model, pool1, 'conv2', dim_in=20, dim_out=100, kernel=5)
            # Image size: 8 x 8 -> 4 x 4
            pool2 = brew.max_pool(model, conv2, 'pool2', kernel=2, stride=2)
        with core.NameScope("classifier"):
            # 50 * 4 * 4 stands for dim_out from previous layer multiplied by the image size
            fc3 = brew.fc(model, pool2, 'fc3', dim_in=100 * 4 * 4, dim_out=500)
            relu = brew.relu(model, fc3, fc3)
            pred = brew.fc(model, relu, 'pred', 500, 10)
            softmax = brew.softmax(model, pred, 'softmax')
            xent = model.LabelCrossEntropy([softmax, "label"], 'xent')
            # compute the expected loss
            loss = model.AveragedLoss(xent, "loss")
        model.net.RunAllOnMKL()
        model.param_init_net.RunAllOnMKL()
        model.AddGradientOperators([loss], skip=1)
        blob_name_tracker = {}
        graph = tb.model_to_graph_def(
            model,
            blob_name_tracker=blob_name_tracker,
            shapes={},
            show_simplified=False,
        )
        #self.assertEqual(
        #    blob_name_tracker['GRADIENTS/conv1/conv1_b_grad'],
        #    'conv1/conv1_b_grad',
        #)
        self.maxDiff = None
        # We can't guarantee the order in which they appear, so we sort
        # both before we compare them
        with open('tests/expect/caffe_mnist.expect') as f:
            EXPECTED_MNIST = f.read()
        sep = "node {"
        expected = "\n".join(sorted(
            sep + "\n  " + part.strip()
            for part in EXPECTED_MNIST.strip().split(sep)
            if part.strip()
        ))
        actual = "\n".join(sorted(
            sep + "\n  " + part.strip()
            for part in str(graph).strip().split(sep)
            if part.strip()
        ))
        # self.assertMultiLineEqual(actual, expected)
=======
        # Use show_simplified=False. This shows the original style of graph
        # visualization from caffe2.contrib.tensorboard.
        # TODO: Add test for show_simplified=True.
        def test_simple_cnnmodel(self):
            model = cnn.CNNModelHelper("NCHW", name="overfeat")
            data, label = model.ImageInput(["db"], ["data", "label"], is_test=0)
            with core.NameScope("conv1"):
                conv1 = model.Conv(data, "conv1", 3, 96, 11, stride=4)
                relu1 = model.Relu(conv1, conv1)
                pool1 = model.MaxPool(relu1, "pool1", kernel=2, stride=2)
            with core.NameScope("classifier"):
                fc = model.FC(pool1, "fc", 4096, 1000)
                pred = model.Softmax(fc, "pred")
                xent = model.LabelCrossEntropy([pred, label], "xent")
                loss = model.AveragedLoss(xent, "loss")
            model.net.RunAllOnGPU()
            model.param_init_net.RunAllOnGPU()
            model.AddGradientOperators([loss], skip=1)
            with SummaryWriter(filename_suffix='.test') as writer:
                writer.add_graph(model)
            blob_name_tracker = {}
            graph = tb.model_to_graph_def(
                model,
                blob_name_tracker=blob_name_tracker,
                shapes={},
                show_simplified=False,
            )
            self.assertEqual(
                blob_name_tracker['GRADIENTS/conv1/conv1_b_grad'],
                'conv1/conv1_b_grad',
            )
            self.maxDiff = None
            # We can't guarantee the order in which they appear, so we sort
            # both before we compare them
            sep = "node {"
            expected = "\n".join(sorted(
                sep + "\n  " + part.strip()
                for part in EXPECTED_CNN.strip().split(sep)
                if part.strip()
            ))
            actual = "\n".join(sorted(
                sep + "\n  " + part.strip()
                for part in str(graph).strip().split(sep)
                if part.strip()
            ))
            self.assertMultiLineEqual(actual, expected)

        # cnn.CNNModelHelper is deprecated, so we also test with
        # model_helper.ModelHelper. The model used in this test is taken from the
        # Caffe2 MNIST tutorial. Also use show_simplified=False here.
        def test_simple_model(self):
            model = model_helper.ModelHelper(name="mnist")
            data, label = brew.image_input(
                model,
                ["db"],
                ["data", "label"],
                order="NCHW",
                use_gpu_transform=False,
                is_test=0
            )
            with core.NameScope("conv1"):
                conv1 = brew.conv(model, data, 'conv1', dim_in=1, dim_out=20, kernel=5)
                # Image size: 24 x 24 -> 12 x 12
                pool1 = brew.max_pool(model, conv1, 'pool1', kernel=2, stride=2)
                # Image size: 12 x 12 -> 8 x 8
                conv2 = brew.conv(model, pool1, 'conv2', dim_in=20, dim_out=100, kernel=5)
                # Image size: 8 x 8 -> 4 x 4
                pool2 = brew.max_pool(model, conv2, 'pool2', kernel=2, stride=2)
            with core.NameScope("classifier"):
                # 50 * 4 * 4 stands for dim_out from previous layer multiplied by the image size
                fc3 = brew.fc(model, pool2, 'fc3', dim_in=100 * 4 * 4, dim_out=500)
                relu = brew.relu(model, fc3, fc3)
                pred = brew.fc(model, relu, 'pred', 500, 10)
                softmax = brew.softmax(model, pred, 'softmax')
                xent = model.LabelCrossEntropy([softmax, label], 'xent')
                # compute the expected loss
                loss = model.AveragedLoss(xent, "loss")
            model.net.RunAllOnGPU()
            model.param_init_net.RunAllOnGPU()
            model.AddGradientOperators([loss], skip=1)
            with SummaryWriter(filename_suffix='.test') as writer:
                writer.add_graph(model)
            blob_name_tracker = {}
            graph = tb.model_to_graph_def(
                model,
                blob_name_tracker=blob_name_tracker,
                shapes={},
                show_simplified=False,
            )
            self.assertEqual(
                blob_name_tracker['GRADIENTS/conv1/conv1_b_grad'],
                'conv1/conv1_b_grad',
            )
            self.maxDiff = None
            # We can't guarantee the order in which they appear, so we sort
            # both before we compare them
            sep = "node {"
            expected = "\n".join(sorted(
                sep + "\n  " + part.strip()
                for part in EXPECTED_MNIST.strip().split(sep)
                if part.strip()
            ))
            actual = "\n".join(sorted(
                sep + "\n  " + part.strip()
                for part in str(graph).strip().split(sep)
                if part.strip()
            ))
            self.assertMultiLineEqual(actual, expected)
>>>>>>> 6ba4badb


if __name__ == "__main__":
    unittest.main()<|MERGE_RESOLUTION|>--- conflicted
+++ resolved
@@ -248,7 +248,6 @@
         ))
 #            self.assertMultiLineEqual(actual, expected)
 
-<<<<<<< HEAD
     # cnn.CNNModelHelper is deprecated, so we also test with
     # model_helper.ModelHelper. The model used in this test is taken from the
     # Caffe2 MNIST tutorial. Also use show_simplified=False here.
@@ -306,116 +305,7 @@
             if part.strip()
         ))
         # self.assertMultiLineEqual(actual, expected)
-=======
-        # Use show_simplified=False. This shows the original style of graph
-        # visualization from caffe2.contrib.tensorboard.
-        # TODO: Add test for show_simplified=True.
-        def test_simple_cnnmodel(self):
-            model = cnn.CNNModelHelper("NCHW", name="overfeat")
-            data, label = model.ImageInput(["db"], ["data", "label"], is_test=0)
-            with core.NameScope("conv1"):
-                conv1 = model.Conv(data, "conv1", 3, 96, 11, stride=4)
-                relu1 = model.Relu(conv1, conv1)
-                pool1 = model.MaxPool(relu1, "pool1", kernel=2, stride=2)
-            with core.NameScope("classifier"):
-                fc = model.FC(pool1, "fc", 4096, 1000)
-                pred = model.Softmax(fc, "pred")
-                xent = model.LabelCrossEntropy([pred, label], "xent")
-                loss = model.AveragedLoss(xent, "loss")
-            model.net.RunAllOnGPU()
-            model.param_init_net.RunAllOnGPU()
-            model.AddGradientOperators([loss], skip=1)
-            with SummaryWriter(filename_suffix='.test') as writer:
-                writer.add_graph(model)
-            blob_name_tracker = {}
-            graph = tb.model_to_graph_def(
-                model,
-                blob_name_tracker=blob_name_tracker,
-                shapes={},
-                show_simplified=False,
-            )
-            self.assertEqual(
-                blob_name_tracker['GRADIENTS/conv1/conv1_b_grad'],
-                'conv1/conv1_b_grad',
-            )
-            self.maxDiff = None
-            # We can't guarantee the order in which they appear, so we sort
-            # both before we compare them
-            sep = "node {"
-            expected = "\n".join(sorted(
-                sep + "\n  " + part.strip()
-                for part in EXPECTED_CNN.strip().split(sep)
-                if part.strip()
-            ))
-            actual = "\n".join(sorted(
-                sep + "\n  " + part.strip()
-                for part in str(graph).strip().split(sep)
-                if part.strip()
-            ))
-            self.assertMultiLineEqual(actual, expected)
-
-        # cnn.CNNModelHelper is deprecated, so we also test with
-        # model_helper.ModelHelper. The model used in this test is taken from the
-        # Caffe2 MNIST tutorial. Also use show_simplified=False here.
-        def test_simple_model(self):
-            model = model_helper.ModelHelper(name="mnist")
-            data, label = brew.image_input(
-                model,
-                ["db"],
-                ["data", "label"],
-                order="NCHW",
-                use_gpu_transform=False,
-                is_test=0
-            )
-            with core.NameScope("conv1"):
-                conv1 = brew.conv(model, data, 'conv1', dim_in=1, dim_out=20, kernel=5)
-                # Image size: 24 x 24 -> 12 x 12
-                pool1 = brew.max_pool(model, conv1, 'pool1', kernel=2, stride=2)
-                # Image size: 12 x 12 -> 8 x 8
-                conv2 = brew.conv(model, pool1, 'conv2', dim_in=20, dim_out=100, kernel=5)
-                # Image size: 8 x 8 -> 4 x 4
-                pool2 = brew.max_pool(model, conv2, 'pool2', kernel=2, stride=2)
-            with core.NameScope("classifier"):
-                # 50 * 4 * 4 stands for dim_out from previous layer multiplied by the image size
-                fc3 = brew.fc(model, pool2, 'fc3', dim_in=100 * 4 * 4, dim_out=500)
-                relu = brew.relu(model, fc3, fc3)
-                pred = brew.fc(model, relu, 'pred', 500, 10)
-                softmax = brew.softmax(model, pred, 'softmax')
-                xent = model.LabelCrossEntropy([softmax, label], 'xent')
-                # compute the expected loss
-                loss = model.AveragedLoss(xent, "loss")
-            model.net.RunAllOnGPU()
-            model.param_init_net.RunAllOnGPU()
-            model.AddGradientOperators([loss], skip=1)
-            with SummaryWriter(filename_suffix='.test') as writer:
-                writer.add_graph(model)
-            blob_name_tracker = {}
-            graph = tb.model_to_graph_def(
-                model,
-                blob_name_tracker=blob_name_tracker,
-                shapes={},
-                show_simplified=False,
-            )
-            self.assertEqual(
-                blob_name_tracker['GRADIENTS/conv1/conv1_b_grad'],
-                'conv1/conv1_b_grad',
-            )
-            self.maxDiff = None
-            # We can't guarantee the order in which they appear, so we sort
-            # both before we compare them
-            sep = "node {"
-            expected = "\n".join(sorted(
-                sep + "\n  " + part.strip()
-                for part in EXPECTED_MNIST.strip().split(sep)
-                if part.strip()
-            ))
-            actual = "\n".join(sorted(
-                sep + "\n  " + part.strip()
-                for part in str(graph).strip().split(sep)
-                if part.strip()
-            ))
-            self.assertMultiLineEqual(actual, expected)
->>>>>>> 6ba4badb
+
 
 
 if __name__ == "__main__":
