"""Provides an API for writing protocol buffers to event files to be
consumed by TensorBoard for visualization."""

from __future__ import absolute_import
from __future__ import division
from __future__ import print_function

import json
import os
import six
import time
import logging

from .embedding import make_mat, make_sprite, make_tsv, append_pbtxt
from .event_file_writer import EventFileWriter
from .onnx_graph import load_onnx_graph
from .pytorch_graph import graph
from .proto import event_pb2
from .proto import summary_pb2
from .proto.event_pb2 import SessionLog, Event
from .utils import figure_to_image
from .summary import (
    scalar, histogram, histogram_raw, image, audio, text,
    pr_curve, pr_curve_raw, video, custom_scalars, image_boxes
)


class DummyFileWriter(object):
    """A fake file writer that writes nothing to the disk.
    """
    def __init__(self, logdir):
        self._logdir = logdir

    def get_logdir(self):
        """Returns the directory where event file will be written."""
        return self._logdir

    def add_event(self, event, step=None, walltime=None):
        return

    def add_summary(self, summary, global_step=None, walltime=None):
        return

    def add_graph(self, graph_profile, walltime=None):
        return

    def add_onnx_graph(self, graph, walltime=None):
        return

    def flush(self):
        return

    def close(self):
        return

    def reopen(self):
        return


class FileWriter(object):
    """Writes protocol buffers to event files to be consumed by TensorBoard.

    The `FileWriter` class provides a mechanism to create an event file in a
    given directory and add summaries and events to it. The class updates the
    file contents asynchronously. This allows a training program to call methods
    to add data to the file directly from the training loop, without slowing down
    training.
    """

    def __init__(self, logdir, max_queue=10, flush_secs=120, filename_suffix=''):
        """Creates a `FileWriter` and an event file.
        On construction the writer creates a new event file in `logdir`.
        The other arguments to the constructor control the asynchronous writes to
        the event file.

        Args:
          logdir: A string. Directory where event file will be written.
          max_queue: Integer. Size of the queue for pending events and
            summaries before one of the 'add' calls forces a flush to disk.
            Default is ten items.
          flush_secs: Number. How often, in seconds, to flush the
            pending events and summaries to disk. Default is every two minutes.
          filename_suffix: A string. Suffix added to all event filenames
            in the logdir directory. More details on filename construction in
            tensorboard.summary.writer.event_file_writer.EventFileWriter.
        """
        # Sometimes PosixPath is passed in and we need to coerce it to
        # a string in all cases
        # TODO: See if we can remove this in the future if we are
        # actually the ones passing in a PosixPath
        logdir = str(logdir)
        self.event_writer = EventFileWriter(
            logdir, max_queue, flush_secs, filename_suffix)

    def get_logdir(self):
        """Returns the directory where event file will be written."""
        return self.event_writer.get_logdir()

    def add_event(self, event, step=None, walltime=None):
        """Adds an event to the event file.
        Args:
          event: An `Event` protocol buffer.
          step: Number. Optional global step value for training process
            to record with the event.
          walltime: float. Optional walltime to override the default (current)
            walltime (from time.time())
        """
        event.wall_time = time.time() if walltime is None else walltime
        if step is not None:
            # Make sure step is converted from numpy or other formats
            # since protobuf might not convert depending on version
            event.step = int(step)
        self.event_writer.add_event(event)

    def add_summary(self, summary, global_step=None, walltime=None):
        """Adds a `Summary` protocol buffer to the event file.
        This method wraps the provided summary in an `Event` protocol buffer
        and adds it to the event file.

        Args:
          summary: A `Summary` protocol buffer.
          global_step: Number. Optional global step value for training process
            to record with the summary.
          walltime: float. Optional walltime to override the default (current)
            walltime (from time.time())
        """
        event = event_pb2.Event(summary=summary)
        self.add_event(event, global_step, walltime)

    def add_graph(self, graph_profile, walltime=None):
        """Adds a `Graph` and step stats protocol buffer to the event file.

        Args:
          graph_profile: A `Graph` and step stats protocol buffer.
          walltime: float. Optional walltime to override the default (current)
            walltime (from time.time()) seconds after epoch
        """
        graph = graph_profile[0]
        stepstats = graph_profile[1]
        event = event_pb2.Event(graph_def=graph.SerializeToString())
        self.add_event(event, None, walltime)

        trm = event_pb2.TaggedRunMetadata(
            tag='step1', run_metadata=stepstats.SerializeToString())
        event = event_pb2.Event(tagged_run_metadata=trm)
        self.add_event(event, None, walltime)

    def add_onnx_graph(self, graph, walltime=None):
        """Adds a `Graph` protocol buffer to the event file.

        Args:
          graph: A `Graph` protocol buffer.
          walltime: float. Optional walltime to override the default (current)
            _get_file_writerfrom time.time())
        """
        event = event_pb2.Event(graph_def=graph.SerializeToString())
        self.add_event(event, None, walltime)

    def flush(self):
        """Flushes the event file to disk.
        Call this method to make sure that all pending events have been written to
        disk.
        """
        self.event_writer.flush()

    def close(self):
        """Flushes the event file to disk and close the file.
        Call this method when you do not need the summary writer anymore.
        """
        self.event_writer.close()

    def reopen(self):
        """Reopens the EventFileWriter.
        Can be called after `close()` to add more events in the same directory.
        The events will go into a new events file.
        Does nothing if the EventFileWriter was not closed.
        """
        self.event_writer.reopen()


class SummaryWriter(object):
    """Writes entries directly to event files in the logdir to be
    consumed by TensorBoard.

    The `SummaryWriter` class provides a high-level API to create an event file
    in a given directory and add summaries and events to it. The class updates the
    file contents asynchronously. This allows a training program to call methods
    to add data to the file directly from the training loop, without slowing down
    training.
    """

    def __init__(self, logdir=None, comment='', purge_step=None, max_queue=10,
                 flush_secs=120, filename_suffix='', write_to_disk=True, **kwargs):
        """Creates a `SummaryWriter` that will write out events and summaries
        to the event file.

        Args:
            logdir (string): Save directory location. Default is
              runs/**CURRENT_DATETIME_HOSTNAME**, which changes after each run.
              Use hierarchical folder structure to compare
              between runs easily. e.g. pass in 'runs/exp1', 'runs/exp2', etc.
              for each new experiment to compare across them.
            comment (string): Comment logdir suffix appended to the default
              ``logdir``. If ``logdir`` is assigned, this argument has no effect.
            purge_step (int):
              When logging crashes at step :math:`T+X` and restarts at step :math:`T`,
              any events whose global_step larger or equal to :math:`T` will be
              purged and hidden from TensorBoard.
              Note that crashed and resumed experiments should have the same ``logdir``.
            max_queue (int): Size of the queue for pending events and
              summaries before one of the 'add' calls forces a flush to disk.
              Default is ten items.
            flush_secs (int): How often, in seconds, to flush the
              pending events and summaries to disk. Default is every two minutes.
            filename_suffix (string): Suffix added to all event filenames in
              the logdir directory. More details on filename construction in
              tensorboard.summary.writer.event_file_writer.EventFileWriter.
            write_to_disk (boolean):
              If pass `False`, SummaryWriter will not write to disk.

        Examples::

            from tensorboardX import SummaryWriter

            # create a summary writer with automatically generated folder name.
            writer = SummaryWriter()
            # folder location: runs/May04_22-14-54_s-MacBook-Pro.local/

            # create a summary writer using the specified folder name.
            writer = SummaryWriter("my_experiment")
            # folder location: my_experiment

            # create a summary writer with comment appended.
            writer = SummaryWriter(comment="LR_0.1_BATCH_16")
            # folder location: runs/May04_22-14-54_s-MacBook-Pro.localLR_0.1_BATCH_16/

        """
        if not logdir:
            import socket
            from datetime import datetime
            current_time = datetime.now().strftime('%b%d_%H-%M-%S')
            logdir = os.path.join(
                'runs', current_time + '_' + socket.gethostname() + comment)
        self.logdir = logdir
        self.purge_step = purge_step
        self.max_queue = max_queue
        self.flush_secs = flush_secs
        self.filename_suffix = filename_suffix
        self._write_to_disk = write_to_disk
        self.kwargs = kwargs

        # Initialize the file writers, but they can be cleared out on close
        # and recreated later as needed.
        self.file_writer = self.all_writers = None
        self._get_file_writer()

        # Create default bins for histograms, see generate_testdata.py in tensorflow/tensorboard
        v = 1E-12
        buckets = []
        neg_buckets = []
        while v < 1E20:
            buckets.append(v)
            neg_buckets.append(-v)
            v *= 1.1
        self.default_bins = neg_buckets[::-1] + [0] + buckets

        self.scalar_dict = {}

    def __append_to_scalar_dict(self, tag, scalar_value, global_step,
                                timestamp):
        """This adds an entry to the self.scalar_dict datastructure with format
        {writer_id : [[timestamp, step, value], ...], ...}.
        """
        from .x2num import make_np
        if tag not in self.scalar_dict.keys():
            self.scalar_dict[tag] = []
        self.scalar_dict[tag].append(
            [timestamp, global_step, float(make_np(scalar_value))])

    def _check_caffe2_blob(self, item):
        """
        Caffe2 users have the option of passing a string representing the name of
        a blob in the workspace instead of passing the actual Tensor/array containing
        the numeric values. Thus, we need to check if we received a string as input
        instead of an actual Tensor/array, and if so, we need to fetch the Blob
        from the workspace corresponding to that name. Fetching can be done with the
        following:

        from caffe2.python import workspace (if not already imported)
        workspace.FetchBlob(blob_name)
        workspace.FetchBlobs([blob_name1, blob_name2, ...])
        """
        return isinstance(item, six.string_types)

    def _get_file_writer(self):
        """Returns the default FileWriter instance. Recreates it if closed."""
        if not self._write_to_disk:
            self.file_writer = DummyFileWriter(logdir=self.logdir)
            self.all_writers = {self.file_writer.get_logdir(): self.file_writer}
            return self.file_writer

        if self.all_writers is None or self.file_writer is None:
            if 'purge_step' in self.kwargs.keys():
                most_recent_step = self.kwargs.pop('purge_step')
                self.file_writer = FileWriter(logdir=self.logdir, **self.kwargs)
                self.file_writer.add_event(
                    Event(step=most_recent_step, file_version='brain.Event:2'))
                self.file_writer.add_event(
                    Event(step=most_recent_step, session_log=SessionLog(status=SessionLog.START)))
            else:
                self.file_writer = FileWriter(logdir=self.logdir, **self.kwargs)
            self.all_writers = {self.file_writer.get_logdir(): self.file_writer}
        return self.file_writer

    def add_scalar(self, tag, scalar_value, global_step=None, walltime=None):
        """Add scalar data to summary.

        Args:
            tag (string): Data identifier
            scalar_value (float or string/blobname): Value to save
            global_step (int): Global step value to record
            walltime (float): Optional override default walltime (time.time()) of event

        Examples::

            from tensorboardX import SummaryWriter
            writer = SummaryWriter()
            x = range(100)
            for i in x:
                writer.add_scalar('y=2x', i * 2, i)
            writer.close()

        Expected result:

        .. image:: _static/img/tensorboard/add_scalar.png
           :scale: 50 %

        """
        if self._check_caffe2_blob(scalar_value):
            scalar_value = workspace.FetchBlob(scalar_value)
        self._get_file_writer().add_summary(
            scalar(tag, scalar_value), global_step, walltime)

    def add_scalars(self, main_tag, tag_scalar_dict, global_step=None, walltime=None):
        """Adds many scalar data to summary.

        Note that this function also keeps logged scalars in memory. In extreme case it explodes your RAM.

        Args:
            main_tag (string): The parent name for the tags
            tag_scalar_dict (dict): Key-value pair storing the tag and corresponding values
            global_step (int): Global step value to record
            walltime (float): Optional override default walltime (time.time()) of event

        Examples::

            from tensorboardX import SummaryWriter
            writer = SummaryWriter()
            r = 5
            for i in range(100):
                writer.add_scalars('run_14h', {'xsinx':i*np.sin(i/r),
                                                'xcosx':i*np.cos(i/r),
                                                'tanx': np.tan(i/r)}, i)
            writer.close()
            # This call adds three values to the same scalar plot with the tag
            # 'run_14h' in TensorBoard's scalar section.

        Expected result:

        .. image:: _static/img/tensorboard/add_scalars.png
           :scale: 50 %

        """
        walltime = time.time() if walltime is None else walltime
        fw_logdir = self._get_file_writer().get_logdir()
        for tag, scalar_value in tag_scalar_dict.items():
            fw_tag = fw_logdir + "/" + main_tag + "/" + tag
            if fw_tag in self.all_writers.keys():
                fw = self.all_writers[fw_tag]
            else:
                fw = FileWriter(logdir=fw_tag)
                self.all_writers[fw_tag] = fw
            if self._check_caffe2_blob(scalar_value):
                scalar_value = workspace.FetchBlob(scalar_value)
            fw.add_summary(scalar(main_tag, scalar_value),
                           global_step, walltime)
            self.__append_to_scalar_dict(
                fw_tag, scalar_value, global_step, walltime)

    def export_scalars_to_json(self, path):
        """Exports to the given path an ASCII file containing all the scalars written
        so far by this instance, with the following format:
        {writer_id : [[timestamp, step, value], ...], ...}

        The scalars saved by ``add_scalars()`` will be flushed after export.
        """
        with open(path, "w") as f:
            json.dump(self.scalar_dict, f)
        self.scalar_dict = {}

    def add_histogram(self, tag, values, global_step=None, bins='tensorflow', walltime=None, max_bins=None):
        """Add histogram to summary.

        Args:
            tag (string): Data identifier
            values (torch.Tensor, numpy.array, or string/blobname): Values to build histogram
            global_step (int): Global step value to record
            bins (string): One of {'tensorflow','auto', 'fd', ...}. This determines how the bins are made. You can find
              other options in: https://docs.scipy.org/doc/numpy/reference/generated/numpy.histogram.html
            walltime (float): Optional override default walltime (time.time()) of event

        Examples::

            from tensorboardX import SummaryWriter
            import numpy as np
            writer = SummaryWriter()
            for i in range(10):
                x = np.random.random(1000)
                writer.add_histogram('distribution centers', x + i, i)
            writer.close()

        Expected result:

        .. image:: _static/img/tensorboard/add_histogram.png
           :scale: 50 %

        """
        if self._check_caffe2_blob(values):
            values = workspace.FetchBlob(values)
        if isinstance(bins, six.string_types) and bins == 'tensorflow':
            bins = self.default_bins
        self._get_file_writer().add_summary(
            histogram(tag, values, bins, max_bins=max_bins), global_step, walltime)

    def add_histogram_raw(self, tag, min, max, num, sum, sum_squares,
                          bucket_limits, bucket_counts, global_step=None,
                          walltime=None):
        """Adds histogram with raw data.

        Args:
            tag (string): Data identifier
            min (float or int): Min value
            max (float or int): Max value
            num (int): Number of values
            sum (float or int): Sum of all values
            sum_squares (float or int): Sum of squares for all values
            bucket_limits (torch.Tensor, numpy.array): Upper value per
              bucket, note that the bucket_limits returned from `np.histogram`
              has one more element. See the comment in the following example.
            bucket_counts (torch.Tensor, numpy.array): Number of values per bucket
            global_step (int): Global step value to record
            walltime (float): Optional override default walltime (time.time()) of event

        Examples::

            import numpy as np
            dummy_data = []
            for idx, value in enumerate(range(30)):
                dummy_data += [idx + 0.001] * value
            values = np.array(dummy_data).astype(float).reshape(-1)
            counts, limits = np.histogram(values)
            sum_sq = values.dot(values)
            with SummaryWriter() as summary_writer:
                summary_writer.add_histogram_raw(
                        tag='hist_dummy_data',
                        min=values.min(),
                        max=values.max(),
                        num=len(values),
                        sum=values.sum(),
                        sum_squares=sum_sq,
                        bucket_limits=limits[1:].tolist(),  # <- note here.
                        bucket_counts=counts.tolist(),
                        global_step=0)

        """
        if len(bucket_limits) != len(bucket_counts):
            raise ValueError('len(bucket_limits) != len(bucket_counts), see the document.')
        self._get_file_writer().add_summary(
            histogram_raw(tag,
                          min,
                          max,
                          num,
                          sum,
                          sum_squares,
                          bucket_limits,
                          bucket_counts),
            global_step,
            walltime)

    def add_image(self, tag, img_tensor, global_step=None, walltime=None, dataformats='CHW'):
        """Add image data to summary.

        Note that this requires the ``pillow`` package.

        Args:
            tag (string): Data identifier
            img_tensor (torch.Tensor, numpy.array, or string/blobname): Image data
            global_step (int): Global step value to record
            walltime (float): Optional override default walltime (time.time()) of event
        Shape:
            img_tensor: Default is :math:`(3, H, W)`. You can use ``torchvision.utils.make_grid()`` to
            convert a batch of tensor into 3xHxW format or call ``add_images`` and let us do the job.
            Tensor with :math:`(1, H, W)`, :math:`(H, W)`, :math:`(H, W, 3)` is also suitible as long as
            corresponding ``dataformats`` argument is passed. e.g. CHW, HWC, HW.

        Examples::

            from tensorboardX import SummaryWriter
            import numpy as np
            img = np.zeros((3, 100, 100))
            img[0] = np.arange(0, 10000).reshape(100, 100) / 10000
            img[1] = 1 - np.arange(0, 10000).reshape(100, 100) / 10000

            img_HWC = np.zeros((100, 100, 3))
            img_HWC[:, :, 0] = np.arange(0, 10000).reshape(100, 100) / 10000
            img_HWC[:, :, 1] = 1 - np.arange(0, 10000).reshape(100, 100) / 10000

            writer = SummaryWriter()
            writer.add_image('my_image', img, 0)

            # If you have non-default dimension setting, set the dataformats argument.
            writer.add_image('my_image_HWC', img_HWC, 0, dataformats='HWC')
            writer.close()

        Expected result:

        .. image:: _static/img/tensorboard/add_image.png
           :scale: 50 %

        """
        if self._check_caffe2_blob(img_tensor):
            img_tensor = workspace.FetchBlob(img_tensor)
        self._get_file_writer().add_summary(
            image(tag, img_tensor, dataformats=dataformats), global_step, walltime)

    def add_images(self, tag, img_tensor, global_step=None, walltime=None, dataformats='NCHW'):
        """Add batched image data to summary.
        Besides pass 4D tensor, you can also pass a list of tensors of the same size.
        In this case, the ``dataformats`` should be `CHW` or `HWC`.
        Note that this requires the ``pillow`` package.

        Args:
            tag (string): Data identifier
            img_tensor (torch.Tensor, numpy.array, or string/blobname): Image data
            global_step (int): Global step value to record
            walltime (float): Optional override default walltime (time.time()) of event
        Shape:
            img_tensor: Default is :math:`(N, 3, H, W)`. If ``dataformats`` is specified, other shape will be
            accepted. e.g. NCHW or NHWC.

        Examples::

            from tensorboardX import SummaryWriter
            import numpy as np

            img_batch = np.zeros((16, 3, 100, 100))
            for i in range(16):
                img_batch[i, 0] = np.arange(0, 10000).reshape(100, 100) / 10000 / 16 * i
                img_batch[i, 1] = (1 - np.arange(0, 10000).reshape(100, 100) / 10000) / 16 * i

            writer = SummaryWriter()
            writer.add_images('my_image_batch', img_batch, 0)
            writer.close()

        Expected result:

        .. image:: _static/img/tensorboard/add_images.png
           :scale: 30 %

        """
        if self._check_caffe2_blob(img_tensor):
            img_tensor = workspace.FetchBlob(img_tensor)
        if isinstance(img_tensor, list):  # a list of tensors in CHW or HWC
            if dataformats.upper() != 'CHW' and dataformats.upper() != 'HWC':
                print('A list of image is passed, but the dataformat is neither CHW nor HWC.')
                print('Nothing is written.')
                return
            import torch
            try:
                img_tensor = torch.stack(img_tensor, 0)
            except:
                import numpy as np
                img_tensor = np.stack(img_tensor, 0)

            dataformats = 'N' + dataformats

        self._get_file_writer().add_summary(
            image(tag, img_tensor, dataformats=dataformats), global_step, walltime)

    def add_image_with_boxes(self, tag, img_tensor, box_tensor, global_step=None,
                             walltime=None, dataformats='CHW', labels=None, **kwargs):
        """Add image and draw bounding boxes on the image.

        Args:
            tag (string): Data identifier
            img_tensor (torch.Tensor, numpy.array, or string/blobname): Image data
            box_tensor (torch.Tensor, numpy.array, or string/blobname): Box data (for detected objects)
              box should be represented as [x1, y1, x2, y2].
            global_step (int): Global step value to record
            walltime (float): Optional override default walltime (time.time()) of event
            labels (list of string): The strings to be show on each bounding box.
        Shape:
            img_tensor: Default is :math:`(3, H, W)`. It can be specified with ``dataformat`` agrument.
            e.g. CHW or HWC

            box_tensor: (torch.Tensor, numpy.array, or string/blobname): NX4,  where N is the number of
            boxes and each 4 elememts in a row represents (xmin, ymin, xmax, ymax).
        """
        if self._check_caffe2_blob(img_tensor):
            img_tensor = workspace.FetchBlob(img_tensor)
        if self._check_caffe2_blob(box_tensor):
            box_tensor = workspace.FetchBlob(box_tensor)
<<<<<<< HEAD
        if labels is not None:
            if isinstance(labels, str):
                labels = [labels]
            if len(labels) != box_tensor.shape[0]:
                logging.warning('Number of labels do not equal to number of box, skip the labels.')
                labels = None
        self.get_file_writer().add_summary(image_boxes(
            tag, img_tensor, box_tensor, dataformats=dataformats, labels=labels, **kwargs), global_step, walltime)
=======
        self._get_file_writer().add_summary(image_boxes(
            tag, img_tensor, box_tensor, dataformats=dataformats, **kwargs), global_step, walltime)
>>>>>>> e0f47c1a

    def add_figure(self, tag, figure, global_step=None, close=True, walltime=None):
        """Render matplotlib figure into an image and add it to summary.

        Note that this requires the ``matplotlib`` package.

        Args:
            tag (string): Data identifier
            figure (matplotlib.pyplot.figure) or list of figures: Figure or a list of figures
            global_step (int): Global step value to record
            close (bool): Flag to automatically close the figure
            walltime (float): Optional override default walltime (time.time()) of event
        """
        if isinstance(figure, list):
            self.add_image(tag, figure_to_image(figure, close), global_step, walltime, dataformats='NCHW')
        else:
            self.add_image(tag, figure_to_image(figure, close), global_step, walltime, dataformats='CHW')

    def add_video(self, tag, vid_tensor, global_step=None, fps=4, walltime=None):
        """Add video data to summary.

        Note that this requires the ``moviepy`` package.

        Args:
            tag (string): Data identifier
            vid_tensor (torch.Tensor): Video data
            global_step (int): Global step value to record
            fps (float or int): Frames per second
            walltime (float): Optional override default walltime (time.time()) of event
        Shape:
            vid_tensor: :math:`(N, T, C, H, W)`. The values should lie in [0, 255] for type `uint8` or [0, 1] for type `float`.
        """
        self._get_file_writer().add_summary(
            video(tag, vid_tensor, fps), global_step, walltime)

    def add_audio(self, tag, snd_tensor, global_step=None, sample_rate=44100, walltime=None):
        """Add audio data to summary.

        Args:
            tag (string): Data identifier
            snd_tensor (torch.Tensor): Sound data
            global_step (int): Global step value to record
            sample_rate (int): sample rate in Hz
            walltime (float): Optional override default walltime (time.time()) of event
        Shape:
            snd_tensor: :math:`(1, L)`. The values should lie between [-1, 1].
        """
        if self._check_caffe2_blob(snd_tensor):
            snd_tensor = workspace.FetchBlob(snd_tensor)
        self._get_file_writer().add_summary(
            audio(tag, snd_tensor, sample_rate=sample_rate), global_step, walltime)

    def add_text(self, tag, text_string, global_step=None, walltime=None):
        """Add text data to summary.

        Args:
            tag (string): Data identifier
            text_string (string): String to save
            global_step (int): Global step value to record
            walltime (float): Optional override default walltime (time.time()) of event
        Examples::

            writer.add_text('lstm', 'This is an lstm', 0)
            writer.add_text('rnn', 'This is an rnn', 10)
        """
        self._get_file_writer().add_summary(
            text(tag, text_string), global_step, walltime)

    def add_onnx_graph(self, prototxt):
        self._get_file_writer().add_onnx_graph(load_onnx_graph(prototxt))

    def add_graph(self, model, input_to_model=None, verbose=False, **kwargs):
        # prohibit second call?
        # no, let tensorboard handle it and show its warning message.
        """Add graph data to summary.

        Args:
            model (torch.nn.Module): Model to draw.
            input_to_model (torch.Tensor or list of torch.Tensor): A variable or a tuple of
                variables to be fed.
            verbose (bool): Whether to print graph structure in console.
            omit_useless_nodes (bool): Default to ``true``, which eliminates unused nodes.
            operator_export_type (string): One of: ``"ONNX"``, ``"RAW"``. This determines
                the optimization level of the graph. If error happens during exporting
                the graph, using ``"RAW"`` might help.

        """
        if hasattr(model, 'forward'):
            # A valid PyTorch model should have a 'forward' method
            import torch
            from distutils.version import LooseVersion
            if LooseVersion(torch.__version__) >= LooseVersion("0.3.1"):
                pass
            else:
                if LooseVersion(torch.__version__) >= LooseVersion("0.3.0"):
                    print('You are using PyTorch==0.3.0, use add_onnx_graph()')
                    return
                if not hasattr(torch.autograd.Variable, 'grad_fn'):
                    print('add_graph() only supports PyTorch v0.2.')
                    return
            self._get_file_writer().add_graph(graph(model, input_to_model, verbose, **kwargs))
        else:
            # Caffe2 models do not have the 'forward' method
            from caffe2.proto import caffe2_pb2
            from caffe2.python import core
            from .caffe2_graph import (
                model_to_graph_def, nets_to_graph_def, protos_to_graph_def
            )
            if isinstance(model, list):
                if isinstance(model[0], core.Net):
                    current_graph = nets_to_graph_def(
                        model, **kwargs)
                elif isinstance(model[0], caffe2_pb2.NetDef):
                    current_graph = protos_to_graph_def(
                        model, **kwargs)
            else:
                # Handles cnn.CNNModelHelper, model_helper.ModelHelper
                current_graph = model_to_graph_def(
                    model, **kwargs)
            event = event_pb2.Event(
                graph_def=current_graph.SerializeToString())
            self._get_file_writer().add_event(event)

    @staticmethod
    def _encode(rawstr):
        # I'd use urllib but, I'm unsure about the differences from python3 to python2, etc.
        retval = rawstr
        retval = retval.replace("%", "%%%02x" % (ord("%")))
        retval = retval.replace("/", "%%%02x" % (ord("/")))
        retval = retval.replace("\\", "%%%02x" % (ord("\\")))
        return retval

    def add_embedding(self, mat, metadata=None, label_img=None, global_step=None, tag='default', metadata_header=None):
        """Add embedding projector data to summary.

        Args:
            mat (torch.Tensor or numpy.array): A matrix which each row is the feature vector of the data point
            metadata (list): A list of labels, each element will be convert to string
            label_img (torch.Tensor): Images correspond to each data point
            global_step (int): Global step value to record
            tag (string): Name for the embedding
        Shape:
            mat: :math:`(N, D)`, where N is number of data and D is feature dimension

            label_img: :math:`(N, C, H, W)`

        Examples::

            import keyword
            import torch
            meta = []
            while len(meta)<100:
                meta = meta+keyword.kwlist # get some strings
            meta = meta[:100]

            for i, v in enumerate(meta):
                meta[i] = v+str(i)

            label_img = torch.rand(100, 3, 10, 32)
            for i in range(100):
                label_img[i]*=i/100.0

            writer.add_embedding(torch.randn(100, 5), metadata=meta, label_img=label_img)
            writer.add_embedding(torch.randn(100, 5), label_img=label_img)
            writer.add_embedding(torch.randn(100, 5), metadata=meta)
        """
        from .x2num import make_np
        mat = make_np(mat)
        if global_step is None:
            global_step = 0
            # clear pbtxt?
        # Maybe we should encode the tag so slashes don't trip us up?
        # I don't think this will mess us up, but better safe than sorry.
        subdir = "%s/%s" % (str(global_step).zfill(5), self._encode(tag))
        save_path = os.path.join(self._get_file_writer().get_logdir(), subdir)
        try:
            os.makedirs(save_path)
        except OSError:
            print(
                'warning: Embedding dir exists, did you set global_step for add_embedding()?')
        if metadata is not None:
            assert mat.shape[0] == len(
                metadata), '#labels should equal with #data points'
            make_tsv(metadata, save_path, metadata_header=metadata_header)
        if label_img is not None:
            assert mat.shape[0] == label_img.shape[0], '#images should equal with #data points'
            make_sprite(label_img, save_path)
        assert mat.ndim == 2, 'mat should be 2D, where mat.size(0) is the number of data points'
        make_mat(mat, save_path)
        # new funcion to append to the config file a new embedding
        append_pbtxt(metadata, label_img,
                     self._get_file_writer().get_logdir(), subdir, global_step, tag)

    def add_pr_curve(self, tag, labels, predictions, global_step=None,
                     num_thresholds=127, weights=None, walltime=None):
        """Adds precision recall curve.
        Plotting a precision-recall curve lets you understand your model's
        performance under different threshold settings. With this function,
        you provide the ground truth labeling (T/F) and prediction confidence
        (usually the output of your model) for each target. The TensorBoard UI
        will let you choose the threshold interactively.

        Args:
            tag (string): Data identifier
            labels (torch.Tensor, numpy.array, or string/blobname):
              Ground truth data. Binary label for each element.
            predictions (torch.Tensor, numpy.array, or string/blobname):
              The probability that an element be classified as true.
              Value should in [0, 1]
            global_step (int): Global step value to record
            num_thresholds (int): Number of thresholds used to draw the curve.
            walltime (float): Optional override default walltime (time.time()) of event

        Examples::

            from tensorboardX import SummaryWriter
            import numpy as np
            labels = np.random.randint(2, size=100)  # binary label
            predictions = np.random.rand(100)
            writer = SummaryWriter()
            writer.add_pr_curve('pr_curve', labels, predictions, 0)
            writer.close()

        """
        from .x2num import make_np
        labels, predictions = make_np(labels), make_np(predictions)
        self._get_file_writer().add_summary(
            pr_curve(tag, labels, predictions, num_thresholds, weights),
            global_step, walltime)

    def add_pr_curve_raw(self, tag, true_positive_counts,
                         false_positive_counts,
                         true_negative_counts,
                         false_negative_counts,
                         precision,
                         recall,
                         global_step=None,
                         num_thresholds=127,
                         weights=None,
                         walltime=None):
        """Adds precision recall curve with raw data.

        Args:
            tag (string): Data identifier
            true_positive_counts (torch.Tensor, numpy.array, or string/blobname): true positive counts
            false_positive_counts (torch.Tensor, numpy.array, or string/blobname): false positive counts
            true_negative_counts (torch.Tensor, numpy.array, or string/blobname): true negative counts
            false_negative_counts (torch.Tensor, numpy.array, or string/blobname): false negative counts
            precision (torch.Tensor, numpy.array, or string/blobname): precision
            recall (torch.Tensor, numpy.array, or string/blobname): recall
            global_step (int): Global step value to record
            num_thresholds (int): Number of thresholds used to draw the curve.
            walltime (float): Optional override default walltime (time.time()) of event
            see: https://github.com/tensorflow/tensorboard/blob/master/tensorboard/plugins/pr_curve/README.md
        """
        self._get_file_writer().add_summary(
            pr_curve_raw(tag,
                         true_positive_counts,
                         false_positive_counts,
                         true_negative_counts,
                         false_negative_counts,
                         precision,
                         recall,
                         num_thresholds,
                         weights),
            global_step,
            walltime)

    def add_custom_scalars_multilinechart(self, tags, category='default', title='untitled'):
        """Shorthand for creating multilinechart. Similar to ``add_custom_scalars()``, but the only necessary argument
        is *tags*.

        Args:
            tags (list): list of tags that have been used in ``add_scalar()``

        Examples::

            writer.add_custom_scalars_multilinechart(['twse/0050', 'twse/2330'])
        """
        layout = {category: {title: ['Multiline', tags]}}
        self._get_file_writer().add_summary(custom_scalars(layout))

    def add_custom_scalars_marginchart(self, tags, category='default', title='untitled'):
        """Shorthand for creating marginchart. Similar to ``add_custom_scalars()``, but the only necessary argument
        is *tags*, which should have exactly 3 elements.

        Args:
            tags (list): list of tags that have been used in ``add_scalar()``

        Examples::

            writer.add_custom_scalars_marginchart(['twse/0050', 'twse/2330', 'twse/2006'])
        """
        assert len(tags) == 3
        layout = {category: {title: ['Margin', tags]}}
        self._get_file_writer().add_summary(custom_scalars(layout))

    def add_custom_scalars(self, layout):
        """Create special chart by collecting charts tags in 'scalars'. Note that this function can only be called once
        for each SummaryWriter() object. Because it only provides metadata to tensorboard, the function can be called
        before or after the training loop. See ``examples/demo_custom_scalars.py`` for more.

        Args:
            layout (dict): {categoryName: *charts*}, where *charts* is also a dictionary
              {chartName: *ListOfProperties*}. The first element in *ListOfProperties* is the chart's type
              (one of **Multiline** or **Margin**) and the second element should be a list containing the tags
              you have used in add_scalar function, which will be collected into the new chart.

        Examples::

            layout = {'Taiwan':{'twse':['Multiline',['twse/0050', 'twse/2330']]},
                         'USA':{ 'dow':['Margin',   ['dow/aaa', 'dow/bbb', 'dow/ccc']],
                              'nasdaq':['Margin',   ['nasdaq/aaa', 'nasdaq/bbb', 'nasdaq/ccc']]}}

            writer.add_custom_scalars(layout)
        """
        self._get_file_writer().add_summary(custom_scalars(layout))

    def close(self):
        if self.all_writers is None:
            return  # ignore double close
        for writer in self.all_writers.values():
            writer.flush()
            writer.close()
        self.file_writer = self.all_writers = None

    def __enter__(self):
        return self

    def __exit__(self, exc_type, exc_val, exc_tb):
        self.close()<|MERGE_RESOLUTION|>--- conflicted
+++ resolved
@@ -610,19 +610,14 @@
             img_tensor = workspace.FetchBlob(img_tensor)
         if self._check_caffe2_blob(box_tensor):
             box_tensor = workspace.FetchBlob(box_tensor)
-<<<<<<< HEAD
         if labels is not None:
             if isinstance(labels, str):
                 labels = [labels]
             if len(labels) != box_tensor.shape[0]:
                 logging.warning('Number of labels do not equal to number of box, skip the labels.')
                 labels = None
-        self.get_file_writer().add_summary(image_boxes(
+        self._get_file_writer().add_summary(image_boxes(
             tag, img_tensor, box_tensor, dataformats=dataformats, labels=labels, **kwargs), global_step, walltime)
-=======
-        self._get_file_writer().add_summary(image_boxes(
-            tag, img_tensor, box_tensor, dataformats=dataformats, **kwargs), global_step, walltime)
->>>>>>> e0f47c1a
 
     def add_figure(self, tag, figure, global_step=None, close=True, walltime=None):
         """Render matplotlib figure into an image and add it to summary.
