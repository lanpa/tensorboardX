from __future__ import absolute_import
from __future__ import division
from __future__ import print_function
from __future__ import unicode_literals

import copy
import logging
import os
import re
import six

from builtins import bytes
from caffe2.proto import caffe2_pb2
from caffe2.python import core, workspace

from .proto.graph_pb2 import GraphDef
from .proto.node_def_pb2 import NodeDef
from .proto.tensor_shape_pb2 import TensorShapeProto


def _make_unique_name(seen, name, min_version=0):
    '''
    Make the name unique by appending a unique number to the name. Used for SSA.

    Args:
        seen (set): Set of names that have already been used (with respect to
            some context).
        name (string): The name to make unique
        min_version (number): Starting index. Is incremented continually until
            it can make the resulting name unique relative to 'seen'.

    Returns:
        x (string): A version of name that is not in seen.
    '''
    assert name is not None
    i = min_version
    x = '%s_%d' % (name, i) if i else name
    while x in seen:
        i += 1
        x = '%s_%d' % (name, i)
    seen.add(x)
    return x


def _rename_tensorflow_style(shapes, blob_name_tracker, ops):
    '''
    Convert some of the common names in Caffe2 to tensorflow.
    NOTE: The common names in both Caffe2 and Tensorflow are currently
        hardcoded, if either side changes at some point, then this code should
        change as well.

    Args:
        shapes: Dictionary mapping blob names to their shapes/dimensions.
        blob_name_tracker: Dictionary of all unique blob names (with respect to
            some context).
        ops: List of Caffe2 operators

    Returns:
        None. The _rename_all() call modifies blob_name_tracker and ops in-place.
    '''
    WEIGHT = re.compile(r"(_w)$")
    WEIGHT_ = re.compile(r"(_w_)")
    BN = re.compile(r"(_bn)$")
    BN_ = re.compile(r"(_bn_)")
    BIAS = re.compile(r"(_b)$")
    BIAS_ = re.compile(r"(_b_)")
    SCALE = re.compile(r"(_s)$")
    SCALE_ = re.compile(r"(_s_)")
    SUM = re.compile(r"(_sum)$")
    SUM_ = re.compile(r"(_sum_)")
    BRANCH = re.compile(r"(_branch)")

    def f(name):
        inter_name = WEIGHT_.sub('/weight_', WEIGHT.sub('/weight', name))
        inter_name = BN_.sub('/batchnorm_', BN.sub('/batchnorm', inter_name))
        inter_name = BIAS_.sub('/bias_', BIAS.sub('/bias', inter_name))
        inter_name = SCALE_.sub('/scale_', SCALE.sub('/scale', inter_name))
        inter_name = SUM_.sub('/sum_', SUM.sub('/sum', inter_name))
        new_name = BRANCH.sub('/branch', inter_name)
        return new_name
    _rename_all(shapes, blob_name_tracker, ops, f)


def _convert_to_ssa(shapes, blob_name_tracker, ops):
    '''
    Convert an operator graph to SSA (i.e. out-of-place).
    i.e. blobs will be renamed so that each blob is produced only once.

    Args:
        shapes: Dictionary mapping blob names to their shapes/dimensions.
        blob_name_tracker: Dictionary of all unique blob names (with respect to
            some context).
        ops: List of Caffe2 operators

    Returns:
        None. Modifies blob_name_tracker and ops in-place.
    '''
    ir = core.IR(ops)
    seen = set()
    versioned = {}
    new_shapes = {}
    new_blob_name_tracker = {}

    def ssa_name(name, versions):
        assert name in versions
        version = versions[name]
        if (name, version) in versioned:
            return versioned[(name, version)]
        # Always setting name2 = `{name}_{version}` would work, but we also try
        # to avoid a trailing `_0`, so we have to be careful not to introduce
        # name collisions, such as (foo_1, 0) = foo_1 = (foo, 1).
        # Note: operator names (if any) will be handled later.
        new_name = _make_unique_name(seen, name, min_version=version)
        versioned[(name, version)] = new_name
        # Transfer shape.
        if name in shapes:
            new_shapes[new_name] = shapes[name]
        if blob_name_tracker and name in blob_name_tracker:
            new_blob_name_tracker[new_name] = blob_name_tracker[name]
        return new_name

    for (op, ssa) in zip(ops, ir.ssa):
        assert op is ssa.op
        inputs = list(op.input)
        outputs = list(op.output)
        del op.input[:]
        del op.output[:]
        op.input.extend(ssa_name(name, ssa.in_versions) for name in inputs)
        op.output.extend(ssa_name(name, ssa.out_versions) for name in outputs)

    shapes.clear()
    shapes.update(new_shapes)
    if blob_name_tracker:
        blob_name_tracker.clear()
        blob_name_tracker.update(new_blob_name_tracker)


def _get_blob_names(ops):
    '''
    Get all the operator input and output blobs and perform dedup on their names.

    Args:
        ops: List of Caffe2 operators to extract inputs and outputs from

    Returns:
        set containing distinct inputs and outputs from 'ops'
    '''
    names = set()
    for op in ops:
        names.update(op.input)
        names.update(op.output)
    return {name: name for name in names}


def _remap_keys(old_dict, rename_fn):
    '''
    Rename keys of 'old_dict' according to 'rename_fn'.

    Args:
        old_dict: Dictionary (i.e. containing blob_name -> blob_name
            relationships.)
        remap_fn: Function string -> string for renaming.

    Returns:
        None. Modifies old_dict in-place.
    '''
    new_dict = {rename_fn(key): value for key,
                value in six.iteritems(old_dict)}
    old_dict.clear()
    old_dict.update(new_dict)


def _rename_all(shapes, blob_name_tracker, ops, rename_fn):
    '''
    Rename all the names in the operators.

    Args:
        shapes: Dictionary mapping blob names to their shapes/dimensions.
        blob_name_tracker: Dictionary of all unique blob names (with respect to
            some context).
        ops: List of Caffe2 operators
        rename_fn: Function string -> string that specifies how to rename

    Returns:
        None. Modifies shapes, blob_name_tracker and ops in-place using the
            specified 'rename_fn'.
    '''
    seen = set()
    renamed = {}

    def g(name):
        """ Collision-free version of f.
        """
        if name is None:
            return None
        if name in renamed:
            return renamed[name]
        new_name = _make_unique_name(seen, rename_fn(name))
        renamed[name] = new_name
        return new_name

    for op in ops:
        inputs = list(op.input)
        outputs = list(op.output)
        del op.input[:]
        del op.output[:]
        op.input.extend(g(name) for name in inputs)
        op.output.extend(g(name) for name in outputs)

    _remap_keys(shapes, g)
    if blob_name_tracker:
        _remap_keys(blob_name_tracker, g)
    # Rename all operator names (if any) independently so that the
    # unique-fication happens only once in _fill_missing_operator_names().
    seen.clear()
    renamed.clear()
    for op in ops:
        op.name = g(op.name)


def _add_gradient_scope(shapes, blob_name_tracker, ops):
    """
    For all operators or blobs with name containing "_grad", add a
    "GRADIENTS/" scope.
    Note: breaks graph execution since the blob -> gradient mapping is
    hardcoded.

    Args:
        shapes: Dictionary mapping blob names to their shapes/dimensions.
        blob_name_tracker: Dictionary of all unique blob names (with respect to
            some context).
        ops: List of Caffe2 operators

    Returns:
        None. Modifies shapes, blob_name_tracker and ops in-place by renaming.
    """
    def f(name):
        if '_grad' in name:
            return 'GRADIENTS/{}'.format(name)
        else:
            return name
    _rename_all(shapes, blob_name_tracker, ops, f)


def _replace_colons(shapes, blob_name_tracker, ops, repl):
    '''
    `:i` has a special meaning in Tensorflow. This function replaces all colons
    with $ to avoid any possible conflicts.

    Args:
        shapes: Dictionary mapping blob names to their shapes/dimensions.
        blob_name_tracker: Dictionary of all unique blob names (with respect to
            some context).
        ops: List of Caffe2 operators
        repl: String representing the text to replace ':' with. Usually this is
            '$'.

    Returns:
        None. Modifies blob_name_tracker in-place.

    '''
    def f(name):
        return name.replace(':', repl)
    _rename_all(shapes, blob_name_tracker, ops, f)


def _fill_missing_operator_names(ops):
    '''
    Give missing operators a name.
    We expect C2 operators to be generally unnamed. This gives them a scope
    (inferred from their outputs) and a name after their type. Duplicates will
    be postfixed by an index.

    Args:
        ops: List of Caffe2 operators to assign names to.

    Returns:
        None: Modifies 'ops' in-place.
    '''
    seen = set()
    for op in ops:
        # Make sure operator names don't collide with blobs.
        seen.update(op.input)
        seen.update(op.output)
    for op in ops:
        if op.name:
            name = op.name
        elif op.output or op.input:
            name_list = [os.path.dirname(name)
                         for name in op.output or op.input]
            scope = os.path.commonprefix(name_list)
            name = os.path.join(scope, op.type)
        else:
            name = op.type
        assert(name)
        op.name = _make_unique_name(seen, name)


def _tf_device(device_option):
    '''
    Handle the devices.

    Args:
        device_option (caffe2_pb2.DeviceOption): DeviceOption protobuf,
            associated to an operator, that contains information such as
            device_type (optional), cuda_gpu_id (optional), node_name (optional,
            tells which node the operator should execute on). See caffe2.proto
            in caffe2/proto for the full list.

    Returns:
        Formatted string representing device information contained in
            device_option.
    '''
    if not device_option.HasField("device_type"):
        return ""
    if device_option.device_type == caffe2_pb2.CPU or device_option.device_type == caffe2_pb2.MKLDNN:
        return "/cpu:*"
    if device_option.device_type == caffe2_pb2.CUDA:
<<<<<<< HEAD
        return "/gpu:{}".format(device_option.device_id)
=======
        if device_option.HasField("device_id"):
            return "/gpu:{}".format(device_option.device_id)
        elif device_option.HasField("cuda_gpu_id"):
            return "/gpu:{}".format(device_option.cuda_gpu_id)
>>>>>>> 6ba4badb
    raise Exception("Unhandled device", device_option)


def _add_tf_shape(attr_dict, ints):
    '''
    Converts a list of ints to a TensorShapeProto representing the dimensions of
    a blob/object.

    Args:
        attr_dict: Dictionary to update (usually attributes of a Node)
        ints: List of integers representing dimensions of some object.

    Returns:
        None. Modifies attr_dict in-place.
    '''
    shape_proto = TensorShapeProto()
    for i in ints:
        dim = TensorShapeProto.Dim()
        dim.size = i
        shape_proto.dim.extend([dim])
    attr_dict['_output_shapes'].list.shape.extend([shape_proto])


def _set_tf_attr(attr_dict, arg):
    '''
    Add attributes to a node. Key is the arg.name, and values can be shape,
        floats, strings, ints or an empty list.

    Args:
        attr_dict: Dictionary to update (usually attributes of a Node)
        arg: Object with name and data fields.

    Returns:
        None. Modifies attr_dict in-place.
    '''
    k = arg.name
    if k == 'shape' and arg.ints:
        _add_tf_shape(attr_dict, arg.ints)
        return
    # Float
    if arg.HasField("f"):
        attr_dict[k].f = arg.f
        return
    # Integer
    if arg.HasField("i"):
        attr_dict[k].i = arg.i
        return
    # String
    if arg.HasField("s"):
        attr_dict[k].s = (
            arg.s if isinstance(arg.s, bytes) else str(arg.s).encode('utf-8')
        )
        return
    if arg.floats:
        attr_dict[k].list.f.extend(arg.floats)
        return
    if arg.ints:
        attr_dict[k].list.i.extend(arg.ints)
        return
    if arg.strings:
        attr_dict[k].list.s.extend(
            s if isinstance(s, bytes) else str(s).encode('utf-8')
            for s in arg.strings
        )
        return
    # The value is an empty list.
    attr_dict[k].list.s.extend([])


def _operator_to_node(shapes, op):
    '''
    Converts an operator to a node in a TF graph.

    Args:
        shapes: Dictionary mapping blob names to their shapes/dimensions.
        op: The Caffe2 operator to convert to a TF graph node.

    Returns:
        n: The TF graph node created from op.
    '''
    assert op.name, op
    n = NodeDef()
    n.name = op.name
    n.input.extend(op.input)
    n.op = op.type
    n.device = _tf_device(op.device_option)
    if shapes:
        # Add shapes in order.
        for output in op.output:
            if output not in shapes:
                break
            _add_tf_shape(n.attr, shapes[output])
    for arg in op.arg:
        _set_tf_attr(n.attr, arg)
    return n


def _operator_to_node_simp(op, inter_blobs, seen):
    '''
    Convert the operators to nodes.

    Args:
        op: Caffe2 operator to convert to node
        inter_blobs: Set of intermediate blobs
        seen: Names that have already been used and are not unique

    Returns:
        nodes: Nodes representing 'op' and the outputs of 'op'
    '''
    assert op
    nodes = []
    outputs = [o for o in op.output if o not in inter_blobs]
    seen.update(outputs)
    len_outputs = len(outputs)
    if len_outputs == 1:
        n = NodeDef()
        n.name = outputs[0]
        # Here we are sure the name is unique.
        n.input.extend(op.input)
        n.op = op.type
        n.device = _tf_device(op.device_option)
        for arg in op.arg:
            _set_tf_attr(n.attr, arg)
        nodes.append(n)
    elif len_outputs > 1:
        # Create a name that is likely unique
        if op.name:
            name = op.name
        else:
            name_list = [name for name in outputs]
            scope = os.path.commonprefix(name_list)
            name = os.path.join(scope, op.type)
        assert(name)
        op.name = _make_unique_name(seen, name)
        device = _tf_device(op.device_option)

        # Create additional output nodes
        for output in outputs:
            n = NodeDef()
            n.name = output
            n.input.extend([op.name])
            n.op = 'Blob'
            n.device = device
            nodes.append(n)

        # Node for the current op
        n = NodeDef()
        n.name = op.name
        n.input.extend(op.input)
        n.op = op.type
        n.device = device
        for arg in op.arg:
            _set_tf_attr(n.attr, arg)
        nodes.append(n)

    return nodes


def _blob_to_node(producing_ops, shapes, name):
    '''
    Converts a blob (operator input or output) to a node in a TF graph.

    Args:
        producing_ops: Dictionary of blob name to list of
            (producing_op, blob_index within producing_op.output) mapping.
        shapes: Dictionary mapping blob names to their shapes/dimensions.
        name: String representing the name of this blob.

    Returns:
        n: The TF graph node created from this blob.
    '''
    assert name
    n = NodeDef()
    n.name = name
    # Get all ops that have the blob corresponding to 'name' as one of their
    # outputs. See _operators_to_graph_def.
    produced_by = producing_ops.get(name, [])
    if len(produced_by) > 0:
        n.op = 'Blob'
    else:
        # This blob is not produced but is instead a TF Placeholder where a
        # value is passed in.
        n.op = 'Placeholder'
    n.input.extend('%s:%d' % (p_op.name, i) for p_op, i in produced_by)
    if produced_by:
        device = produced_by[0][0].device_option
        if (all(producer[0].device_option == device for producer in produced_by)):
            n.device = _tf_device(device)
    if shapes and name in shapes:
        _add_tf_shape(n.attr, shapes[name])
    return n


def _clear_debug_info(ops, perform_clear):
    '''
    Removes debug information from operators, they are copious.

    Args:
        ops: List of Caffe2 operators
        perform_clear: Boolean passed from _operators_to_graph_def specifying
            whether to remove the debug information. This boolean is passed into
            this function to reduce the complexity of _operators_to_graph_def.

    Returns:
        None. Modifies the list of Caffe2 operators in-place and removes the
        'debug_info' field.

    '''
    if not perform_clear:
        return

    for op in ops:
        if op.HasField('debug_info'):
            op.ClearField('debug_info')


def _check_if_forward(blob):
    '''
    Blobs with names containing '_m' or 'grad' are part of the backward pass.
        This function references facebookresearch/Detectron/detectron/utils/net.py.

    Args:
        blob: The blob to inspect

    Returns:
        Boolean representing whether this blob is part of the forward pass
    '''
    #
    return (blob.find('__m') < 0 or blob.find('grad') < 0)


def _check_if_cpu(blob):
    '''
    Check if the blob's name starts with '_gpu'.

    Args:
        blob: The blob to inspect

    Returns:
        Boolean representing whether this blob is associated with a gpu
    '''
    return not blob.startswith('_gpu')


def _compute_in_out(ops):
    '''
    Find the input, intermediate and output nodes of a set of operators.

    Args:
        ops: List of Caffe2 operators to look through

    Returns:
        input_blobs: The input nodes of the set of operators
        inter_blobs: The intermediate nodes of the set of operators
        output_blobs: The output nodes of the set of operators
    '''
    in_blobs = set()
    out_blobs = set()

    for op in ops:
        for input_blob in op.input:
            in_blobs.add(input_blob)
        for output_blob in op.output:
            out_blobs.add(output_blob)

    input_blobs = list(in_blobs.difference(out_blobs))
    output_blobs = list(out_blobs.difference(in_blobs))
    inter_blobs = {b for b in output_blobs if b.startswith('_')}
    output_blobs = [b for b in output_blobs if b not in inter_blobs]

    return input_blobs, inter_blobs, output_blobs


def _filter_ops(ops, filter_fn, perform_filter):
    '''
    Filter unwanted operators based on criteria in 'filter_fn'.

    Args:
        ops: List of Caffe2 operators to filter
        filter_fn: Criteria function for whether inputs/outputs in an operator
            should be filtered.
        perform_filter: Boolean passed from _operators_to_graph_def specifying
            whether to filter operators

    Returns:
        new_ops: Subset of ops containing a subset of their inputs and outputs.
    '''
    if not perform_filter:
        return ops

    new_ops = []
    for op in ops:
        inputs = list(op.input)
        outputs = list(op.output)
        del op.input[:]
        del op.output[:]
        new_inputs = [i for i in inputs if filter_fn(i)]
        new_outputs = [o for o in outputs if filter_fn(o)]

        # Only add the op if output is not empty
        if new_outputs:
            op.input.extend(new_inputs)
            op.output.extend(new_outputs)
            new_ops.append(op)

    return new_ops


def _operators_to_graph_def(
    shapes,
    ops,
    colon_replacement='$',
    with_ssa=True,
    with_gradient_scope=True,
    blob_name_tracker=None,
    show_simplified=False,
    custom_rename=None
):
    '''
    Main function to convert set of operators to a graph.

    Args:
        shapes: Dictionary mapping blob names to their shapes/dimensions.
        ops: List of Caffe2 operators, representing some computation graph
        ### **kwargs (model_to_graph_def, nets_to_graph_def, protos_to_graph_def) ###
        colon_replacement: Symbol to replace ':' with. ':i' in TF has a special
            meaning, so we need to replace it with a non-conflicting symbol.
        with_ssa: Boolean
        with_gradient_scope: Boolean
        blob_name_tracker: Dictionary tracking names of blobs (inputs/outputs
            from operators)
        show_simplified: Whether to show a simplified version of the model graph
            Sets all of the following values:
                clear_debug_info: Boolean representing whether to silence debug
                    info (which can be very verbose)
                show_forward_only: Boolean representing whether to only show
                    blobs involved in the forward pass
                show_cpu_only: Boolean representing whether to only show blobs
                    that are not associated with a gpu
                use_tensorflow_naming: Boolean representing whether to convert
                    some common Caffe2 naming conventions to their Tensorflow
                    counterparts
        custom_rename: Function string -> string that defines a custom
            renaming function to use.

    Returns:
        current_graph: GraphDef representing the computation graph formed by the
            set of operators.
    '''
    if blob_name_tracker is not None:
        blob_name_tracker.clear()
    else:
        blob_name_tracker = {}

    blob_name_tracker.update(_get_blob_names(ops))

    _clear_debug_info(ops, show_simplified)  # clear_debug_info
    ops = _filter_ops(ops, _check_if_forward,
                      show_simplified)  # show_forward_only
    ops = _filter_ops(ops, _check_if_cpu, show_simplified)  # show_cpu_only
    if custom_rename:
        _rename_all(shapes, blob_name_tracker, ops, custom_rename)
    if colon_replacement:
        _replace_colons(shapes, blob_name_tracker, ops, colon_replacement)
    if with_ssa:
        _convert_to_ssa(shapes, blob_name_tracker, ops)
    if with_gradient_scope:
        _add_gradient_scope(shapes, blob_name_tracker, ops)
    _fill_missing_operator_names(ops)
    if show_simplified:  # use_tensorflow_naming
        _rename_tensorflow_style(shapes, blob_name_tracker, ops)
    producing_ops = {}
    blobs = set()
    input_blobs, inter_blobs, _ = _compute_in_out(ops)
    current_graph = GraphDef()
    seen = set(input_blobs)
    for op in ops:
        nodes_from_op = _operator_to_node_simp(op, inter_blobs, seen) if \
            show_simplified else \
            [_operator_to_node(shapes, op)]  # .extend() expects an iterable
        current_graph.node.extend(nodes_from_op)
        for input_blob in op.input:
            blobs.add(input_blob)
        for i, output_blob in enumerate(op.output):
            blobs.add(output_blob)
            producing_ops.setdefault(output_blob, []).append((op, i))

    if show_simplified:
        # Show a cleaner, easier-to-interpret version of the model graph
        blobs = input_blobs

    for blob in blobs:
        current_graph.node.extend([_blob_to_node(producing_ops, {}, blob)])

    return current_graph


def _propagate_device_option(net_def):
    '''
    Propagate the device options from net to operators.

    Args:
        net_def: A caffe2_pb2.NetDef representing a computation graph. The graph
            consists of Caffe2 operators.

    Returns:
        None. Iterates through all ops contained within the net. For each op,
            modifies the op device_option in-place to be the net device_option
            if the op has no pre-existing device_option, and leaves the op as-is
            if it already has a device_option.
    '''
    if not net_def.HasField("device_option"):
        return
    for op in net_def.op:
        if not op.HasField("device_option"):
            op.device_option.CopyFrom(net_def.device_option)


def _try_get_shapes(nets):
    '''
    Get missing shapes for all blobs contained in the nets.

    Args:
        nets: List of core.Net to extract blob shape information from.

    Returns:
        Dictionary containing blob name to shape/dimensions mapping. The net
            is a computation graph that is composed of operators, and the
            operators have input and output blobs, each with their own dims.
    '''
    try:
        # Note: this will inspect the workspace for better or worse.
        # We don't care about the types, only the shapes
        shapes, _ = workspace.InferShapesAndTypes(nets)
        return shapes
    except Exception as e:
        logging.warning('Failed to compute shapes: %s', e)
        return {}


def model_to_graph_def(model, **kwargs):
    '''
    Convert a Caffe2 model to a Tensorflow graph. This function extracts
    'param_init_net' and 'net' from the model and passes it to nets_to_graph()
    for further processing.

    Args:
        model (cnn.CNNModelHelper, model_helper.ModelHelper): The model to
            extract the nets (instances of core.Net) from.

    Returns:
        Call to nets_to_graph_def() with extracted 'param_init_net', 'net' and
            **kwargs. See _operators_to_graph_def for detailed **kwargs.
    '''
    nets = [model.param_init_net, model.net]
    return nets_to_graph_def(nets, **kwargs)


def nets_to_graph_def(nets, shapes=None, **kwargs):
    '''
    Convert a set of Caffe2 nets to a Tensorflow graph.

    Args:
        nets: List of core.Nets. core.Net is a wrapper around a NetDef protobuf.
            The corresponding protobuf can be extracted using .Proto().
        shapes: Dictionary mapping blob names to their shapes/dimensions.

    Returns:
        Call to protos_to_graph_def() with the extracted NetDef protobufs and
            **kwargs. See _operators_to_graph_def for detailed **kwargs.
    '''
    # if shapes is None:
    #     shapes = _try_get_shapes(nets)
    # _try_get_shapes(nets) depends on workspace.InferShapesAndTypes(nets),
    # which is currently broken (segfault). We omit the shapes for now.
    shapes = {}
    nets = [copy.deepcopy(net.Proto()) for net in nets]
    shapes = copy.deepcopy(shapes)
    return protos_to_graph_def(nets, shapes, **kwargs)


def protos_to_graph_def(net_defs, shapes=None, **kwargs):
    '''
    Convert a set of Caffe2 net definitions to a Tensorflow graph.

    Args:
        net_defs: List of caffe2_pb2.NetDef protobufs representing computation
            graphs.
        shapes: Dictionary mapping blob names to their shapes/dimensions.

    Returns:
        Call to _operators_to_graph_def() with the extracted operators from the
            NetDefs and **kwargs. See _operators_to_graph_def for detailed
            **kwargs.
    '''
    for net in net_defs:
        _propagate_device_option(net)
    shapes = copy.deepcopy(shapes or {})
    ops = [op for net_def in net_defs for op in net_def.op]
    return _operators_to_graph_def(shapes, ops, **kwargs)<|MERGE_RESOLUTION|>--- conflicted
+++ resolved
@@ -316,14 +316,7 @@
     if device_option.device_type == caffe2_pb2.CPU or device_option.device_type == caffe2_pb2.MKLDNN:
         return "/cpu:*"
     if device_option.device_type == caffe2_pb2.CUDA:
-<<<<<<< HEAD
         return "/gpu:{}".format(device_option.device_id)
-=======
-        if device_option.HasField("device_id"):
-            return "/gpu:{}".format(device_option.device_id)
-        elif device_option.HasField("cuda_gpu_id"):
-            return "/gpu:{}".format(device_option.cuda_gpu_id)
->>>>>>> 6ba4badb
     raise Exception("Unhandled device", device_option)
 
 
